# shellcheck shell=bash

export LEGACY_HARDCODED_INSTANCE_ID_WALLET="2"

function mine_blocks() {
    PEG_IN_ADDR="$($FM_BTC_CLIENT getnewaddress)"
    $FM_BTC_CLIENT generatetoaddress $1 $PEG_IN_ADDR
}

function open_channel() {
    LN_ADDR="$($FM_LN1 newaddr | jq -e -r '.bech32')"
    $FM_BTC_CLIENT sendtoaddress $LN_ADDR 1
    mine_blocks 10
    FM_LN2_PUB_KEY="$($FM_LN2 getinfo | jq -e -r '.id')"
    export FM_LN2_PUB_KEY
    FM_LN1_PUB_KEY="$($FM_LN1 getinfo | jq -e -r '.id')"
    export FM_LN1_PUB_KEY
    $FM_LN1 connect $FM_LN2_PUB_KEY@127.0.0.1:9001
    until $FM_LN1 -k fundchannel id=$FM_LN2_PUB_KEY amount=0.1btc push_msat=5000000000; do sleep $POLL_INTERVAL; done
    mine_blocks 10
    until [[ $($FM_LN1 listpeers | jq -e -r ".peers[] | select(.id == \"$FM_LN2_PUB_KEY\") | .channels[0].state") = "CHANNELD_NORMAL" ]]; do sleep $POLL_INTERVAL; done
}

function await_bitcoin_rpc() {
    until $FM_BTC_CLIENT getblockchaininfo; do
        sleep $POLL_INTERVAL
    done
}

function await_cln_rpc() {
    until [ -e $FM_LN1_DIR/regtest/lightning-rpc ]; do
        sleep $POLL_INTERVAL
    done
    until [ -e $FM_LN2_DIR/regtest/lightning-rpc ]; do
        sleep $POLL_INTERVAL
    done
}

function await_fedimint_block_sync() {
  FINALITY_DELAY=$(get_finality_delay)
  EXPECTED_BLOCK_HEIGHT="$(( $($FM_BTC_CLIENT getblockchaininfo | jq -e -r '.blocks') - $FINALITY_DELAY ))"
  echo "Node at ${EXPECTED_BLOCK_HEIGHT}H"
  $FM_MINT_CLIENT wait-block-height $EXPECTED_BLOCK_HEIGHT
  echo "Mint at ${EXPECTED_BLOCK_HEIGHT}H"
}

function await_all_peers() {
  $FM_MINT_CLIENT api /module/${LEGACY_HARDCODED_INSTANCE_ID_WALLET}/block_height
}

function await_server_on_port() {
  until nc -z 127.0.0.1 $1
  do
      sleep $POLL_INTERVAL
  done
}

# Check that core-lightning block-proccessing is caught up
# CLI integration tests should call this before attempting to pay invoices
function await_cln_block_processing() {
  EXPECTED_BLOCK_HEIGHT="$($FM_BTC_CLIENT getblockchaininfo | jq -e -r '.blocks')"

  # ln1
  until [ $EXPECTED_BLOCK_HEIGHT == "$($FM_LN1 getinfo | jq -e -r '.blockheight')" ]
  do
      sleep $POLL_INTERVAL
  done

  # ln2
  until [ $EXPECTED_BLOCK_HEIGHT == "$($FM_LN2 getinfo | jq -e -r '.blockheight')" ]
  do
      sleep $POLL_INTERVAL
  done
}

# Function for killing processes stored in FM_PID_FILE
function kill_fedimint_processes {
  # shellcheck disable=SC2046
  kill $(cat $FM_PID_FILE | sed '1!G;h;$!d') #sed reverses the order here
  pkill "ln_gateway" || true;
  rm $FM_PID_FILE
}

function start_gateway() {
  $FM_GATEWAY_CLI generate-config '127.0.0.1:8175' 'http://127.0.0.1:8175' $FM_CFG_DIR # generate gateway config
  $FM_LN1 -k plugin subcommand=start plugin=$FM_BIN_DIR/ln_gateway fedimint-cfg=$FM_CFG_DIR &
  sleep 5 # wait for plugin to start
  gw_connect_fed
}

function gw_connect_fed() {
  # connect federation with the gateway
  FM_CONNECT_STR="$($FM_MINT_CLIENT connect-info | jq -e -r '.connect_info')"
  $FM_GATEWAY_CLI connect-fed "$FM_CONNECT_STR"
}

function get_finality_delay() {
<<<<<<< HEAD
    cat $FM_CFG_DIR/client.json | jq -r ".modules.\"${LEGACY_HARDCODED_INSTANCE_ID_WALLET}\".finality_delay"
=======
    cat $FM_CFG_DIR/client.json | jq -e -r '.modules.wallet.finality_delay'
>>>>>>> 17f30029
}

function sat_to_btc() {
    echo "scale=8; $1/100000000" | bc | awk '{printf "%.8f\n", $0}'
}

#caller should call mine_blocks() after this
function send_bitcoin() {
    local RECV_ADDRESS
    RECV_ADDRESS=$1
    local SEND_AMT
    SEND_AMT=$2

    local TX_ID
    TX_ID="$($FM_BTC_CLIENT sendtoaddress $RECV_ADDRESS "$(sat_to_btc $SEND_AMT)")"
    echo $TX_ID
}

function get_txout_proof() {
    local TX_ID
    TX_ID=$1

    local TXOUT_PROOF
    TXOUT_PROOF="$($FM_BTC_CLIENT gettxoutproof "[\"$TX_ID\"]")"
    echo $TXOUT_PROOF
}

function get_raw_transaction() {
    local TX_ID
    TX_ID=$1

    local TRANSACTION
    TRANSACTION="$($FM_BTC_CLIENT getrawtransaction $TX_ID)"
    echo $TRANSACTION
}

function get_federation_id() {
    cat $FM_CFG_DIR/client.json | jq -e -r '.federation_id'
}

function show_verbose_output()
{
    if [[ $FM_VERBOSE_OUTPUT -ne 1 ]] 
    then
        cat > /dev/null 2>&1
    else
        cat
    fi
}<|MERGE_RESOLUTION|>--- conflicted
+++ resolved
@@ -95,11 +95,7 @@
 }
 
 function get_finality_delay() {
-<<<<<<< HEAD
     cat $FM_CFG_DIR/client.json | jq -r ".modules.\"${LEGACY_HARDCODED_INSTANCE_ID_WALLET}\".finality_delay"
-=======
-    cat $FM_CFG_DIR/client.json | jq -e -r '.modules.wallet.finality_delay'
->>>>>>> 17f30029
 }
 
 function sat_to_btc() {
